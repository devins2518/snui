--- conflicted
+++ resolved
@@ -85,17 +85,10 @@
     pub fn push<W: Geometry>(&mut self, x: u32, y: u32, widget: &W, container: bool) {
         if let Some(last) = self.damage.last() {
             if !(last.container
-<<<<<<< HEAD
-            && last.x < x
-            && last.y < y
-            && last.x + last.width > x
-            && last.y + last.height > y)
-=======
                 && last.x > x
                 && last.y > y
                 && last.x < x + widget.width()
                 && last.y < y + widget.height())
->>>>>>> 40eea97c
             {
                 self.damage.push(DamageReport {
                     x,
