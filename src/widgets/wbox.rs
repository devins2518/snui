use crate::snui::*;
use crate::widgets::{Inner, Rectangle, Surface};

pub struct Wbox {
    background: Rectangle,
    widgets: Vec<Inner>,
}

impl Container for Wbox {
    fn len(&self) -> u32 {
        self.widgets.len() as u32
    }
    fn add(&mut self, widget: impl Widget + 'static) -> Result<(), Error> {
        self.widgets.push(Inner::new(widget));
        Ok(())
    }
    fn put(&mut self, widget: Inner) -> Result<(), Error> {
        self.widgets.push(widget);
        Ok(())
    }
<<<<<<< HEAD
    fn get_child(&self) -> Result<&dyn Widget,Error> {
=======
    fn get_child(&self) -> Result<&Widget, Error> {
>>>>>>> 33ecf29e
        Err(Error::Message("get_child is not valid on \"wbox\""))
    }
}

impl Widget for Wbox {}

impl Geometry for Wbox {
    fn get_width(&self) -> u32 {
        self.background.get_width()
    }
    fn get_height(&self) -> u32 {
        self.background.get_height()
    }
    fn contains(&mut self, widget_x: u32, widget_y: u32, x: u32, y: u32, event: Input) -> Damage {
        for w in &mut self.widgets {
            let (rx, ry) = w.get_location();
            let msg = w.contains(widget_x + rx, widget_y + ry, x, y, event);
            match &msg {
                Damage::None => {}
                _ => return msg,
            }
        }
        Damage::None
    }
}

impl Drawable for Wbox {
    fn set_content(&mut self, content: Content) {
        self.background.set_content(content);
    }
    fn draw(&self, canvas: &mut Surface, x: u32, y: u32) {
        self.background.draw(canvas, x, y);
        for w in &self.widgets {
            let (x, y) = w.get_location();
            w.draw(canvas, x, y);
        }
    }
}

impl Wbox {
    pub fn new(background: Rectangle) -> Wbox {
        Wbox {
            background,
            widgets: Vec::new(),
        }
    }
    pub fn insert(&mut self, widget: impl Widget + 'static, x: u32, y: u32) {
        let inner = Inner::new_at(widget, x, y);
        self.put(inner).unwrap();
    }
    pub fn widgets(&self) -> &Vec<Inner> {
        &self.widgets
    }
}<|MERGE_RESOLUTION|>--- conflicted
+++ resolved
@@ -18,11 +18,7 @@
         self.widgets.push(widget);
         Ok(())
     }
-<<<<<<< HEAD
     fn get_child(&self) -> Result<&dyn Widget,Error> {
-=======
-    fn get_child(&self) -> Result<&Widget, Error> {
->>>>>>> 33ecf29e
         Err(Error::Message("get_child is not valid on \"wbox\""))
     }
 }
