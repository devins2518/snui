--- conflicted
+++ resolved
@@ -110,15 +110,12 @@
 
 pub trait Widget: Drawable + Geometry {}
 
-<<<<<<< HEAD
 pub fn to_surface(widget: &(impl Geometry + Drawable)) -> Surface {
     let mut surface = Surface::new(widget.get_width(), widget.get_height());
     widget.draw(&mut surface, 0, 0);
     surface
 }
 
-=======
->>>>>>> c0d536d3
 pub trait Transform {
     fn scale(&mut self, f: u32);
 }
